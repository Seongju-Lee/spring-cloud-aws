--- conflicted
+++ resolved
@@ -17,12 +17,9 @@
 
 
 
-<<<<<<< HEAD
-=======
-
-
-
->>>>>>> 5bc27b4d
+
+
+
 buildscript {
     repositories {
         maven { url 'http://repo.springsource.org/plugins-release' }
