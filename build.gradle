/*
 * Copyright 2013 the original author or authors.
 *
 * Licensed under the Apache License, Version 2.0 (the "License");
 * you may not use this file except in compliance with the License.
 * You may obtain a copy of the License at
 *
 *      http://www.apache.org/licenses/LICENSE-2.0
 *
 * Unless required by applicable law or agreed to in writing, software
 * distributed under the License is distributed on an "AS IS" BASIS,
 * WITHOUT WARRANTIES OR CONDITIONS OF ANY KIND, either express or implied.
 * See the License for the specific language governing permissions and
 * limitations under the License.
 */





<<<<<<< HEAD
    ext.springFrameworkVersion = "3.1.0.RELEASE"
    ext.junitVersion = '4.10'
    ext.slf4jVersion = '1.7.2'
    ext.log4jVersion = '1.2.17'
    ext.awsSdkVersion = '1.3.27'
    ext.mockitoVersion = '1.9.5'
    ext.tomcatVersion = "7.0.34"
    ext.springRetryVersion = "1.0.0.RELEASE"
=======
>>>>>>> facecbc1









buildscript {
    repositories {
        maven { url 'http://repo.springsource.org/plugins-release' }
    }
    dependencies {
        classpath("org.springframework.build.gradle:propdeps-plugin:0.0.3")
        classpath("org.springframework.build.gradle:docbook-reference-plugin:0.2.4")
    }
}

apply from: "gradle/environment.gradle"
apply from: "gradle/version.gradle"
apply from: "gradle/checkstyle.gradle"
apply from: "gradle/idea.gradle"
apply from: "gradle/java.gradle"
apply from: "gradle/javadoc.gradle"
apply from: "gradle/maven.gradle"

allprojects {
    group = 'org.elasticspring'
    apply plugin: "project-report"
    apply plugin: "propdeps"
}

subprojects {

    apply plugin: 'jdepend'

    // Custom properties
    ext {
        springFrameworkVersion = "3.1.0.RELEASE"
        junitVersion = '4.10'
        slf4jVersion = '1.7.2'
        log4jVersion = '1.2.17'
        awsSdkVersion = '1.3.27'
        mockitoVersion = '1.9.5'
        tomcatVersion = "7.0.34"
    }

    //Default dependencies
    dependencies {
        compile("org.slf4j:slf4j-api:${slf4jVersion}")
        testRuntime("org.slf4j:slf4j-jcl:${slf4jVersion}")
        testRuntime("log4j:log4j:${log4jVersion}")
        testCompile("junit:junit:${junitVersion}")
        testCompile("org.mockito:mockito-all:${mockitoVersion}")
    }


    task sourcesJar(type: Jar, dependsOn: classes) {
        classifier = 'sources'
        from sourceSets.main.allJava
    }

    artifacts {
        archives sourcesJar
        archives javadocJar
    }

    test {
        systemProperty("java.awt.headless", "true")
    }
}

project('elasticspring-core') {
    description = 'elasticspring core'
    dependencies {
        compile("org.springframework:spring-core:${springFrameworkVersion}")
        compile("com.amazonaws:aws-java-sdk:1.3.26") {
            exclude module: "stax-api"
            exclude module: "activation"
        }
        compile("org.springframework:spring-beans:${springFrameworkVersion}")
        testCompile("org.springframework:spring-test:${springFrameworkVersion}")
        testCompile("org.springframework:spring-context:${springFrameworkVersion}")
    }
}


project('elasticspring-context') {
    description = 'elasticspring context'
    dependencies {
        compile project(":elasticspring-core")
        compile("org.springframework:spring-context:${springFrameworkVersion}")
        optional("org.springframework:spring-context-support:${springFrameworkVersion}")
        optional("javax.mail:mailapi:1.4.3") {
            exclude module: "activation"
        }
        testCompile("org.springframework:spring-test:${springFrameworkVersion}")
    }
}

project('elasticspring-jdbc') {
    description = 'elasticspring jdbc'
    dependencies {
        compile project(":elasticspring-context")
        compile("org.springframework:spring-jdbc:${springFrameworkVersion}")

        optional("org.apache.tomcat:tomcat-jdbc:${tomcatVersion}") {
            exclude module: "tomcat-juli"
        }

        optional("org.springframework.retry:spring-retry:${springRetryVersion}") {
            exclude module: "spring-context"
        }

        testRuntime("mysql:mysql-connector-java:5.1.16")
        testRuntime("org.apache.tomcat.extras:tomcat-extras-juli-adapters:${tomcatVersion}")
        testRuntime("org.springframework:spring-test:${springFrameworkVersion}")
    }
}


project('elasticspring-messaging') {
    description = 'elasticspring messaging'
    dependencies {
        compile project(":elasticspring-context")
        optional("org.springframework:spring-oxm:${springFrameworkVersion}")
        optional("com.thoughtworks.xstream:xstream:1.4.2") {
            exclude module: "xpp3_min"
        }
        optional("org.codehaus.jettison:jettison:1.3.1") {
            exclude module: "stax-api"
        }
        testCompile("org.springframework:spring-test:${springFrameworkVersion}")
    }
}

project('elasticspring-integration-test') {
    description = 'elasticspring integration test on AWS'
    dependencies {
        testCompile project(":elasticspring-core")
        testCompile project(":elasticspring-context")
        testCompile project(":elasticspring-jdbc")
        testCompile project(":elasticspring-messaging")
        testCompile("org.springframework:spring-test:${springFrameworkVersion}")

        testRuntime("org.apache.tomcat:tomcat-jdbc:${tomcatVersion}") {
            exclude module: "tomcat-juli"
        }

        testRuntime("mysql:mysql-connector-java:5.1.16")
        testRuntime("org.apache.tomcat.extras:tomcat-extras-juli-adapters:${tomcatVersion}")
        testRuntime("org.springframework:spring-oxm:${springFrameworkVersion}")
        testRuntime("com.thoughtworks.xstream:xstream:1.4.2") {
            exclude module: "xpp3_min"
        }
        testRuntime("org.codehaus.jettison:jettison:1.3.1") {
            exclude module: "stax-api"
        }
        testRuntime("javax.mail:mailapi:1.4.3") {
            exclude module: "activation"
        }
        testRuntime("org.springframework.retry:spring-retry:${springRetryVersion}") {
            exclude module: "spring-context"
        }
        testCompile("org.springframework:spring-context-support:${springFrameworkVersion}")
        testRuntime("org.aspectj:aspectjweaver:1.7.1")
    }

    test.onlyIf { System.getProperty("els.config.dir") != null }
    test.systemProperty("els.config.dir", System.getProperty("els.config.dir"))
}



description = 'ElasticSpring'

apply plugin: "docbook-reference"

// don't publish the default jar for the root project
configurations.archives.artifacts.clear()

task api(type: Javadoc) {
    group = "Documentation"
    description = "Generates aggregated Javadoc API documentation."
    title = "${rootProject.description} ${version} API"

    dependsOn {
        subprojects.collect {
            it.tasks.getByName("jar")
        }
    }
    options.memberLevel = org.gradle.external.javadoc.JavadocMemberLevel.PROTECTED
    options.author = true
    options.header = rootProject.description
    options.splitIndex = true
    options.links(project.ext.javadocLinks)

    source subprojects.collect { project ->
        project.sourceSets.main.allJava
    }

    classpath = files(subprojects.collect { project ->
        project.sourceSets.main.compileClasspath
    })

    maxMemory = "1024m"
    destinationDir = new File(buildDir as String, "api")
}


task docsZip(type: Zip) {
    group = "Distribution"
    baseName = "elasticspring"
    classifier = "docs"
    description = "Builds -${classifier} archive containing api and reference "

    from(api) {
        into "javadoc-api"
    }

    from(reference) {
        into "elasticspring-reference"
    }
}

task schemaZip(type: Zip) {
    group = "Distribution"
    baseName = "elasticspring"
    classifier = "schema"
    description = "Builds -${classifier} archive containing all " +
            "XSDs for deployment at http://www.elasticspring.org/schema/."

    subprojects.each { subproject ->
        def Properties schemas = new Properties();

        subproject.sourceSets.main.resources.find {
            it.path.endsWith("META-INF/spring.schemas")
        }?.withInputStream { schemas.load(it) }

        for (def key : schemas.keySet()) {
            def shortName = key.replaceAll(/http.*schema.(.*).elasticspring-.*/, '$1')
            assert shortName != key
            File xsdFile = subproject.sourceSets.main.resources.find {
                it.path.endsWith(schemas.get(key))
            } as File
            assert xsdFile != null
            into(shortName) {
                from xsdFile.path
            }
        }
    }
}

task distZip(type: Zip, dependsOn: [docsZip, schemaZip]) {
    group = "Distribution"
    baseName = "elasticspring"
    classifier = "dist"
    description = "Builds -${classifier} archive, containing all jars and docs, " +
            "suitable for community download page."

    ext.baseDir = "${baseName}-${project.version}";

    from(zipTree(docsZip.archivePath)) {
        into "${baseDir}/docs"
    }

    from(zipTree(schemaZip.archivePath)) {
        into "${baseDir}/schema"
    }

    subprojects.each { subproject ->
        into("${baseDir}/libs") {
            from subproject.jar
            if (subproject.tasks.findByPath("sourcesJar")) {
                from subproject.sourcesJar
            }
            if (subproject.tasks.findByPath("javadocJar")) {
                from subproject.javadocJar
            }
        }
    }
}

artifacts {
    archives docsZip
    archives schemaZip
    archives distZip
}

reference {
    sourceDir = file("src/reference/docbook")
    pdfFilename = "elasticspring-reference.pdf"
}


task wrapper(type: Wrapper) {
    description = 'Generates gradlew[.bat] scripts'
    gradleVersion = '1.4'
}

dependencies {
    compile gradleApi()
}<|MERGE_RESOLUTION|>--- conflicted
+++ resolved
@@ -18,17 +18,6 @@
 
 
 
-<<<<<<< HEAD
-    ext.springFrameworkVersion = "3.1.0.RELEASE"
-    ext.junitVersion = '4.10'
-    ext.slf4jVersion = '1.7.2'
-    ext.log4jVersion = '1.2.17'
-    ext.awsSdkVersion = '1.3.27'
-    ext.mockitoVersion = '1.9.5'
-    ext.tomcatVersion = "7.0.34"
-    ext.springRetryVersion = "1.0.0.RELEASE"
-=======
->>>>>>> facecbc1
 
 
 
